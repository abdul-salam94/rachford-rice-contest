--- conflicted
+++ resolved
@@ -31,11 +31,7 @@
 liquid_compositions = [None] * number_of_cases
 vapor_fractions = [0] * number_of_cases
 liquid_fractions = [0] * number_of_cases
-<<<<<<< HEAD
-sensitivities = [None] * number_of_cases
-=======
-severities = [[0] * 5] * number_of_cases
->>>>>>> 10731a07
+severities = [None] * number_of_cases
 convergence_flags = [False] * number_of_cases  # False is fail and True is pass
 run_time = 0
 
@@ -59,13 +55,8 @@
     ) = racford_rice_solver(Nc, compositions, k_values)
     run_time += perf_counter() - t0
 
-<<<<<<< HEAD
     # (2.2) Run tests on solver solutions
-    sensitivities[n], convergence_flags[n] = is_converged(
-=======
-    # (2.3) Run tests on solver solutions
     severities[n], convergence_flags[n] = is_converged(
->>>>>>> 10731a07
         Nc,
         vapor_compositions[n],
         liquid_compositions[n],
